--- conflicted
+++ resolved
@@ -4,8 +4,4 @@
 __copyright__ = "British Antarctic Survey"
 __email__ = "jambyr@bas.ac.uk"
 __license__ = "MIT"
-<<<<<<< HEAD
-__version__ = "0.0.1"
-=======
-__version__ = "0.0.2"
->>>>>>> c4ff6532
+__version__ = "0.0.2"